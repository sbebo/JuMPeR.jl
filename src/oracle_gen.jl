--- conflicted
+++ resolved
@@ -256,11 +256,7 @@
     # Update the cutting plane problem's objective, and solve
     cut_sense, unc_obj_coeffs, lhs_const = JuMPeR.build_cut_objective(con, master_sol)
     @setObjective(w.cut_model, cut_sense, sum{u[2]*w.cut_vars[u[1]], u=unc_obj_coeffs})
-<<<<<<< HEAD
-    cut_solve_status = solve(w.cut_model,suppress_warnings=true)
-=======
     cut_solve_status = solve(w.cut_model, suppress_warnings=true)
->>>>>>> c15d1a8f
     cut_solve_status != :Optimal && error("Cutting plane problem infeasible or unbounded!")
     lhs_of_cut = getObjectiveValue(w.cut_model) + lhs_const
 
